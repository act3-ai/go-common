--- conflicted
+++ resolved
@@ -80,22 +80,9 @@
 	}
 	path += "*"
 
-<<<<<<< HEAD
-	r.Get(path, func(w http.ResponseWriter, r *http.Request) {
-		pathPrefix := strings.TrimSuffix(RoutePattern(r), "/*")
-=======
 	mux.HandleFunc("GET "+path, func(w http.ResponseWriter, r *http.Request) {
 		pathPrefix := strings.TrimSuffix(r.Pattern, "/*")
->>>>>>> c171917c
 		fs := http.StripPrefix(pathPrefix, http.FileServer(http.FS(root)))
 		fs.ServeHTTP(w, r)
 	})
-}
-
-// RoutePattern retrieves the matches route pattern for a request. Supports both the standard library HTTP router or chi.
-func RoutePattern(r *http.Request) string {
-	if rctx := chi.RouteContext(r.Context()); rctx != nil {
-		return rctx.RoutePattern()
-	}
-	return r.Pattern
 }