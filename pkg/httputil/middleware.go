package httputil

import (
	"context"
	"errors"
	"log/slog"
	"net/http"
	"time"

	"github.com/prometheus/client_golang/prometheus"
	"github.com/segmentio/ksuid"

	"gitlab.com/act3-ai/asce/go-common/pkg/logger"
)

type middlewareFunc = func(http.Handler) http.Handler

// contextInstanceKey is how we find the unique instance ID in a context.Context.
type contextInstanceKey struct{}

// InstanceFromContext returns the instance for this request to uniquely identify the request
func InstanceFromContext(ctx context.Context) ksuid.KSUID {
	if v := ctx.Value(contextInstanceKey{}); v != nil {
		return v.(ksuid.KSUID)
	}
	// panic("instance missing from context")
	return ksuid.Nil
}

// TracingMiddleware injects a tracing ID into the context
func TracingMiddleware(next http.Handler) http.Handler {
	return http.HandlerFunc(func(w http.ResponseWriter, r *http.Request) {
		ctx := r.Context()
		id := ksuid.New()
		ctx = context.WithValue(ctx, contextInstanceKey{}, id)
		// Call the next handler
		next.ServeHTTP(w, r.WithContext(ctx))
	})
}

var _ middlewareFunc = TracingMiddleware

// LoggingMiddleware injects a logger into the context
func LoggingMiddleware(log *slog.Logger) middlewareFunc {
	return func(next http.Handler) http.Handler {
		return http.HandlerFunc(func(w http.ResponseWriter, r *http.Request) {
			ctx := r.Context()
			path := r.URL.Path
			id := InstanceFromContext(ctx)
			log = log.With("path", path, "qs", r.URL.Query(), "instance", id.String())
			ctx = logger.NewContext(ctx, log)
			// Call the next handler
			next.ServeHTTP(w, r.WithContext(ctx))
		})
	}
}

// ServerHeaderMiddleware injects the Server into the response headers
func ServerHeaderMiddleware(server string) middlewareFunc {
	return func(next http.Handler) http.Handler {
		return http.HandlerFunc(func(w http.ResponseWriter, r *http.Request) {
			w.Header().Set("Server", server)

			// Call the next handler
			next.ServeHTTP(w, r)
		})
	}
}

/*
// statusMiddleware logs the status response, install after the LoggingMiddleware
func statusMiddleware(next http.Handler) http.Handler {
	ctx := r.Context()
	log := logger.FromContext(ctx)
	// TODO or use https://github.com/felixge/httpsnoop directly
	return handlers.CustomLoggingHandler(nil, next,
		func(_ io.Writer, params handlers.LogFormatterParams) {
			log.Info("Completed request", "code", params.StatusCode)
		},
	)
}
*/

// HTTPDuration is prometheus histogram of the time for the server to handle a HTTP request
// Users need to register this with a prometheus.Registerer
var HTTPDuration = prometheus.NewHistogramVec(prometheus.HistogramOpts{
	Name:    "http_request_duration_seconds",
	Help:    "Duration of HTTP requests in seconds.",
	Buckets: []float64{0.1, .25, .5, 1, 2.5, 5, 10},
}, []string{"method", "route"})

// PrometheusMiddleware records timing metrics
func PrometheusMiddleware(next http.Handler) http.Handler {
	return http.HandlerFunc(func(w http.ResponseWriter, r *http.Request) {
		start := time.Now()
		// call the next handler
		next.ServeHTTP(w, r)

		// This must be done after calling next.ServeHTTP()
<<<<<<< HEAD
		routePattern := RoutePattern(r)
		HTTPDuration.WithLabelValues(r.Method, routePattern).Observe(time.Since(start).Seconds())
=======
		HTTPDuration.WithLabelValues(r.Method, r.Pattern).Observe(time.Since(start).Seconds())
>>>>>>> c171917c
	})
}

var _ middlewareFunc = PrometheusMiddleware

// RecovererMiddleware is a middleware that recovers from panics, logs the panic (and a
// backtrace), and returns a HTTP 500 (Internal Server Error) status if
// possible. Recoverer prints a request ID if one is provided.
//
// KMT - I am not sure we need this middleware since the golang server already recovers from panics.  It just does not use our logger or return a 500.
func RecovererMiddleware(next http.Handler) http.Handler {
	return http.HandlerFunc(func(w http.ResponseWriter, r *http.Request) {
		ctx := r.Context()
		defer func() {
			if rvr := recover(); rvr != nil {
				log := logger.FromContext(r.Context())
				switch t := rvr.(type) {
				case error:
					if errors.Is(t, http.ErrAbortHandler) {
						log.InfoContext(ctx, "Handler panic-ed", "error", t)
					} else {
						log.ErrorContext(ctx, "Handler panic-ed", "error", t)
					}
				default:
					log.ErrorContext(ctx, "Handler panic-ed with unknown error", "value", rvr)
				}
				w.WriteHeader(http.StatusInternalServerError)
			}
		}()

		next.ServeHTTP(w, r)
	})
}

var _ middlewareFunc = RecovererMiddleware<|MERGE_RESOLUTION|>--- conflicted
+++ resolved
@@ -97,12 +97,7 @@
 		next.ServeHTTP(w, r)
 
 		// This must be done after calling next.ServeHTTP()
-<<<<<<< HEAD
-		routePattern := RoutePattern(r)
-		HTTPDuration.WithLabelValues(r.Method, routePattern).Observe(time.Since(start).Seconds())
-=======
 		HTTPDuration.WithLabelValues(r.Method, r.Pattern).Observe(time.Since(start).Seconds())
->>>>>>> c171917c
 	})
 }
 
