package httputil

import (
	"context"
	"errors"
	"log/slog"
	"net/http"
	"strings"
	"time"

	"github.com/prometheus/client_golang/prometheus"
	"github.com/segmentio/ksuid"

	"gitlab.com/act3-ai/asce/go-common/pkg/logger"
)

// contextInstanceKey is how we find the unique instance ID in a context.Context.
type contextInstanceKey struct{}

// InstanceFromContext returns the instance for this request to uniquely identify the request
func InstanceFromContext(ctx context.Context) ksuid.KSUID {
	if v := ctx.Value(contextInstanceKey{}); v != nil {
		return v.(ksuid.KSUID)
	}
	// panic("instance missing from context")
	return ksuid.Nil
}

// TracingMiddleware injects a tracing ID into the context
func TracingMiddleware(next http.Handler) http.Handler {
	return http.HandlerFunc(func(w http.ResponseWriter, r *http.Request) {
		ctx := r.Context()
		id := ksuid.New()
		ctx = context.WithValue(ctx, contextInstanceKey{}, id)
		// Call the next handler
		next.ServeHTTP(w, r.WithContext(ctx))
	})
}

var _ MiddlewareFunc = TracingMiddleware

// LoggingMiddleware injects a logger into the context.
//
// A previous implementation contained a memory leak because the tracing attributes were always appended to the given logger.
func LoggingMiddleware(log *slog.Logger) MiddlewareFunc {
	return func(next http.Handler) http.Handler {
		return http.HandlerFunc(func(w http.ResponseWriter, r *http.Request) {
			ctx := r.Context()
			path := r.URL.Path
			id := InstanceFromContext(ctx)
			ctx = logger.NewContext(ctx, log.With(
				slog.String("path", path),
				slog.Any("qs", r.URL.Query()),
				slog.String("instance", id.String()),
			))
			// Call the next handler
			next.ServeHTTP(w, r.WithContext(ctx))
		})
	}
}

// ServerHeaderMiddleware injects the Server into the response headers
func ServerHeaderMiddleware(server string) MiddlewareFunc {
	return func(next http.Handler) http.Handler {
		return http.HandlerFunc(func(w http.ResponseWriter, r *http.Request) {
			w.Header().Set("Server", server)

			// Call the next handler
			next.ServeHTTP(w, r)
		})
	}
}

/*
// statusMiddleware logs the status response, install after the LoggingMiddleware
func statusMiddleware(next http.Handler) http.Handler {
	ctx := r.Context()
	log := logger.FromContext(ctx)
	// TODO or use https://github.com/felixge/httpsnoop directly
	return handlers.CustomLoggingHandler(nil, next,
		func(_ io.Writer, params handlers.LogFormatterParams) {
			log.Info("Completed request", "code", params.StatusCode)
		},
	)
}
*/

// HTTPDuration is prometheus histogram of the time for the server to handle a HTTP request
// Users need to register this with a prometheus.Registerer
var HTTPDuration = prometheus.NewHistogramVec(prometheus.HistogramOpts{
	Name:    "http_request_duration_seconds",
	Help:    "Duration of HTTP requests in seconds.",
	Buckets: []float64{0.1, .25, .5, 1, 2.5, 5, 10},
}, []string{"method", "route"})

// PrometheusMiddleware records timing metrics
func PrometheusMiddleware(next http.Handler) http.Handler {
	return http.HandlerFunc(func(w http.ResponseWriter, r *http.Request) {
		start := time.Now()
		// call the next handler
		next.ServeHTTP(w, r)

		// This must be done after calling next.ServeHTTP()
		pattern := strings.TrimPrefix(r.Pattern, r.Method+" ")
		HTTPDuration.WithLabelValues(r.Method, pattern).Observe(time.Since(start).Seconds())
	})
}

var _ MiddlewareFunc = PrometheusMiddleware

// RecovererMiddleware is a middleware that recovers from panics, logs the panic (and a
// backtrace), and returns a HTTP 500 (Internal Server Error) status if
// possible. Recoverer prints a request ID if one is provided.
//
// KMT - I am not sure we need this middleware since the golang server already recovers from panics.  It just does not use our logger or return a 500.
func RecovererMiddleware(next http.Handler) http.Handler {
	return http.HandlerFunc(func(w http.ResponseWriter, r *http.Request) {
		ctx := r.Context()
		defer func() {
			if rvr := recover(); rvr != nil {
				log := logger.FromContext(r.Context())
				switch t := rvr.(type) {
				case error:
					if errors.Is(t, http.ErrAbortHandler) {
						log.InfoContext(ctx, "Handler panic-ed", "error", t)
					} else {
						log.ErrorContext(ctx, "Handler panic-ed", "error", t)
					}
				default:
					log.ErrorContext(ctx, "Handler panic-ed with unknown error", "value", rvr)
				}
				w.WriteHeader(http.StatusInternalServerError)
			}
		}()

		next.ServeHTTP(w, r)
	})
}

<<<<<<< HEAD
var _ middlewareFunc = RecovererMiddleware

// TimeoutMiddleware cancels the request context after a given timeout duration
func TimeoutMiddleware(next http.Handler, timeout time.Duration) http.Handler {
	return http.HandlerFunc(func(w http.ResponseWriter, r *http.Request) {
		ctx, cancel := context.WithTimeout(r.Context(), timeout)
		defer func() {
			cancel()
			if ctx.Err() == context.DeadlineExceeded {
				w.WriteHeader(http.StatusGatewayTimeout)
			}
		}()

		r = r.WithContext(ctx)
		next.ServeHTTP(w, r)
	})
}

// AllowContentTypeMiddleware enforces a allowlist of request Content-Types
func AllowContentTypeMiddleware(next http.Handler, contentTypes ...string) http.Handler {
	// format contentype strings
	allowedContentTypes := make(map[string]struct{}, len(contentTypes))
	for _, ctype := range contentTypes {
		allowedContentTypes[strings.TrimSpace(strings.ToLower(ctype))] = struct{}{}
	}

	return http.HandlerFunc(func(w http.ResponseWriter, r *http.Request) {
		if r.ContentLength == 0 {
			next.ServeHTTP(w, r)
			return
		}

		s := strings.ToLower(strings.TrimSpace(strings.Split(r.Header.Get("Content-Type"), ";")[0]))
		if _, ok := allowedContentTypes[s]; ok {
			next.ServeHTTP(w, r)
			return
		} else {
			w.WriteHeader(http.StatusUnsupportedMediaType)
		}
	})
}
=======
var _ MiddlewareFunc = RecovererMiddleware
>>>>>>> 75bb7454
<|MERGE_RESOLUTION|>--- conflicted
+++ resolved
@@ -137,7 +137,6 @@
 	})
 }
 
-<<<<<<< HEAD
 var _ middlewareFunc = RecovererMiddleware
 
 // TimeoutMiddleware cancels the request context after a given timeout duration
@@ -178,7 +177,4 @@
 			w.WriteHeader(http.StatusUnsupportedMediaType)
 		}
 	})
-}
-=======
-var _ MiddlewareFunc = RecovererMiddleware
->>>>>>> 75bb7454
+}